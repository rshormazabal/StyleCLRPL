--- conflicted
+++ resolved
@@ -1,27 +1,15 @@
 from abc import ABC
-from typing import Tuple
-
-import nvidia.dali.fn as fn
-import nvidia.dali.types as types
+
 import pytorch_lightning as pl
 import torch
-from nvidia.dali.pipeline import Pipeline
-from nvidia.dali.plugin.pytorch import feed_ndarray
-from omegaconf import DictConfig
 from pytorch_lightning.utilities.types import STEP_OUTPUT, EPOCH_OUTPUT
 from torch.nn import functional as F, Sequential
-from torch.utils.data import DataLoader
-
+
+from omegaconf import DictConfig
 from data_aug import adain
 from data_aug.adain import adaptive_instance_normalization
-from dataset import ContentImageDataset
-from models.resnet_simclr import ResNetSimCLR, ResNetDownStream
+from models.resnet_simclr import ResNetSimCLR
 from utils import accuracy
-
-import nvidia.dali.fn as fn
-from nvidia.dali.plugin.pytorch import feed_ndarray
-from nvidia.dali.pipeline import Pipeline
-import nvidia.dali.types as types
 
 
 class StyleCLRPLModel(pl.LightningModule, ABC):
@@ -33,19 +21,22 @@
         super().__init__()
         # config files
         self.cfg = cfg
+        self.dataset_cfg = cfg.dataset
+        self.model_cfg = cfg.model
+        self.optimizer_cfg = cfg.optimizer
 
         # parameters for style transfer
         self.alpha = cfg.model.style_alpha
 
         # SimCLR model and style networks
-        self.model = ResNetSimCLR(model_cfg=self.cfg.model)
+        self.model = ResNetSimCLR(model_cfg=self.model_cfg)
         self.style_vgg = adain.vgg
         self.style_decoder = adain.decoder
 
         # load VGG pretrained weights
         print('Loading VGG and decoder weights.')
-        self.style_vgg.load_state_dict(torch.load(self.cfg.model.style_vgg_path))
-        self.style_decoder.load_state_dict(torch.load(self.cfg.model.style_decoder_path))
+        self.style_vgg.load_state_dict(torch.load(self.model_cfg.style_vgg_path))
+        self.style_decoder.load_state_dict(torch.load(self.model_cfg.style_decoder_path))
 
         # drop last backbone layers
         self.style_vgg = Sequential(*list(self.style_vgg.children())[:31])
@@ -53,29 +44,6 @@
         # set to eval
         self.style_vgg = self.style_vgg.eval()
         self.style_decoder = self.style_decoder.eval()
-
-<<<<<<< HEAD
-        ##
-        # linear predictor
-        ##
-
-        train_data, valid_data, _ = ContentImageDataset(self.cfg).get_dataset_for_linear_probe()
-
-        self.probe_train_dataloader = DataLoader(train_data,
-                                                 batch_size=self.cfg.dataset.batch_size,
-                                                 shuffle=True,
-                                                 num_workers=self.cfg.dataset.num_workers,
-                                                 pin_memory=True,
-                                                 drop_last=True)
-
-        self.probe_valid_dataloader = DataLoader(valid_data,
-                                                 batch_size=self.cfg.dataset.batch_size,
-                                                 shuffle=False,
-                                                 num_workers=self.cfg.dataset.num_workers,
-                                                 pin_memory=True,
-                                                 drop_last=True)
-=======
->>>>>>> 1dc9a60e
 
     def forward(self, images: torch.Tensor, *args, **kwargs) -> torch.Tensor:
         """
@@ -95,26 +63,20 @@
         :return: Dictionary with per-batch loss and metrics. [dict]
         """
         # get content images and create two views
-        content_images, transparency, style_feats1, style_feats2 = batch[0]
+        content_images, style_feats1, style_feats2 = batch[0]
 
         content_images = torch.cat([content_images for _ in range(2)], dim=0)
         style_feats = torch.cat([style_feats1, style_feats2], dim=0)
 
-        styled_images = content_images
-
-        ######################
-        # Augment the images #
-        ######################
-
-        if self.cfg.augment.adain:
-            with torch.no_grad():
-                assert (0.0 <= self.alpha <= 1.0)
-                content_feats = self.style_vgg(styled_images)
-
-                styled_images = adaptive_instance_normalization(content_feats, style_feats)
-                styled_images = styled_images * self.alpha + content_feats * (1 - self.alpha)
-
-                styled_images = self.style_decoder(styled_images)
+        # style transfer
+        with torch.no_grad():
+            assert (0.0 <= self.alpha <= 1.0)
+            content_feats = self.style_vgg(content_images)
+
+            styled_images = adaptive_instance_normalization(content_feats, style_feats)
+            styled_images = styled_images * self.alpha + content_feats * (1 - self.alpha)
+
+            styled_images = self.style_decoder(styled_images)
 
         if self.cfg.augment.background_remover:
             with torch.no_grad():
@@ -124,11 +86,6 @@
         if self.cfg.augment.crop or self.cfg.augment.color or self.cfg.augment.blur:
             styled_images = self.data_augmentation(styled_images)
 
-        #data augmentation on GPU
-        #random resized crop, horizontalflip, color_jitter(p=0.8, 0.8,0.8,0.8,0.2), grayscale(p=0.2), gaussianblur(k=int(0.1*size))
-        if self.dataset_cfg.augmentation.crop or self.dataset_cfg.augmentation.color or self.dataset_cfg.augmentation.blur:
-            styled_images = self.data_augmentation(styled_images)
-        
         # augmented views contrastive setup
         features = self.model(styled_images)
         logits, labels = self.info_nce_loss(features)
@@ -139,19 +96,12 @@
         return {'logits': logits.detach(),
                 'labels': labels.detach(),
                 'loss': loss,
-<<<<<<< HEAD
                 'nce/top1': top1[0].detach(),
                 'nce/top5': top5[0].detach()}
-=======
-                'acc_top1': top1[0].detach(),
-                'acc_top5': top5[0].detach()}
-        
->>>>>>> 1dc9a60e
 
     def data_augmentation(self, styled_images):
         class ExternalInputGPUIterator(object):
             def __init__(self, images):
-<<<<<<< HEAD
                 self.images = 255 * images.permute(0, 2, 3, 1).contiguous()
 
             def __iter__(self):
@@ -188,44 +138,6 @@
             styled_augmented_images = styled_augmented_images.repeat(1, 3, 1, 1)
 
         return styled_augmented_images
-=======
-                self.images = 255*images.permute(0,2,3,1).contiguous() 
-
-            def __iter__(self):
-                self.i=0
-                self.n=self.images.shape[0]
-                return self
-
-            def __next__(self):
-                return [self.images[i,:,:,:].type(torch.uint8) for i in range(self.n)]
-
-        eii = ExternalInputGPUIterator(styled_images)
-        pipe = Pipeline(batch_size=self.dataset_cfg.batch_size*2, num_threads=1, device_id=0)
-        with pipe:
-            styled_image = fn.external_source(source=eii, device='gpu', batch=True, cuda_stream=0, dtype=types.UINT8)
-            styled_image = fn.random_resized_crop(styled_image, size=self.dataset_cfg.augmentation.size) if self.dataset_cfg.augmentation.crop else styled_image
-            styled_image = fn.flip(styled_image, horizontal=1, vertical=0) if torch.rand(1)<0.5 and self.dataset_cfg.augmentation.crop else styled_image
-            b,c,s = torch.distributions.uniform.Uniform(1-0.8, 1+0.8).sample([3,])
-            h = torch.distributions.uniform.Uniform(-0.2, 0.2).sample([1,])
-            styled_image = fn.color_twist(styled_image, brightness=b, contrast=c, saturation=s, hue=h) if torch.rand(1)<0.8 and self.dataset_cfg.augmentation.color else styled_image #only accept hwc
-            styled_image = fn.color_space_conversion(styled_image, image_type=types.RGB, output_type=types.GRAY) if torch.rand(1)<0.2 and self.dataset_cfg.augmentation.color else styled_image #only accept hwc, uint8
-            styled_image = fn.gaussian_blur(styled_image, window_size=int(0.1*self.dataset_cfg.augmentation.size)) if self.dataset_cfg.augmentation.blur else styled_image
-            pipe.set_outputs(styled_image)
-        pipe.build()
-        styled_image=pipe.run()
-        # print(styled_image) # shpe:(1,) type:TensorListGPU
-        styled_image = styled_image[0].as_tensor() # type:TensorGPU
-        # print(styled_image)
-        styled_augmented_images = torch.zeros(styled_image.shape(), dtype=torch.uint8).cuda()
-        feed_ndarray(styled_image, styled_augmented_images)
-        styled_augmented_images = styled_augmented_images.permute(0,3,1,2).type(styled_images.dtype)/225.
-        c=styled_augmented_images.shape[1]
-        if c==1:
-            styled_augmented_images = styled_augmented_images.repeat(1,3,1,1)
-
-        return styled_augmented_images
-
->>>>>>> 1dc9a60e
 
     def training_step_end(self, step_outputs: STEP_OUTPUT) -> STEP_OUTPUT:
         """
@@ -243,42 +155,21 @@
         :param outputs: Concatenated list of batch outputs. [list[dicts]]
         :return:
         """
-        top1_epoch_avg = torch.stack([o['nce/top1'] for o in outputs]).mean()
-        top5_epoch_avg = torch.stack([o['nce/top5'] for o in outputs]).mean()
+        top1_epoch_avg = torch.stack([o['acc_top1'] for o in outputs]).mean()
+        top5_epoch_avg = torch.stack([o['acc_top5'] for o in outputs]).mean()
 
         # get mean across all batches
-        self.log("nce/top1", top1_epoch_avg, on_epoch=True, prog_bar=True, sync_dist=True)
-        self.log("nce/top5", top5_epoch_avg, on_epoch=True, prog_bar=True, sync_dist=True)
-
-        if self.current_epoch % self.cfg.probe.run_every_n_epoch == 0:
-            result = self.run_linear_predictor()
-            self.log_dict(result, on_epoch=True, prog_bar=True, sync_dist=True)
-
-    def run_linear_predictor(self):
-
-        trainer = pl.Trainer(gpus=self.cfg.gpu_ids,
-                             strategy=self.cfg.train.strategy,
-                             precision=self.cfg.train.precision,
-                             log_every_n_steps=1,
-                             check_val_every_n_epoch=0,
-                             amp_backend=self.cfg.train.amp_backend,
-                             max_epochs=self.cfg.probe.epochs)
-
-        downstream_model = ClassificationModel(self.cfg)
-        downstream_model.model.get_params_from_resnetsimclr(self.model)
-        downstream_model.model.freeze_conv_params()
-
-        trainer.fit(downstream_model, self.probe_train_dataloader)
-        return trainer.validate(downstream_model, self.probe_valid_dataloader)[0]
-
-    def info_nce_loss(self, features: torch.Tensor) -> Tuple[torch.Tensor, torch.Tensor]:
+        self.log("acc/top1", top1_epoch_avg, on_epoch=True, prog_bar=True, sync_dist=True)
+        self.log("acc/top5", top5_epoch_avg, on_epoch=True, prog_bar=True, sync_dist=True)
+
+    def info_nce_loss(self, features: torch.Tensor) -> [torch.Tensor, torch.Tensor]:
         """
         Noise-Contrastive Estimation loss, contrastive loss used for SSl.
         :param features: Augmented views features, vstacked (2 * batch_size, backbone_output_dim). [torch.Tensor]
         :return: logits tensor for all views with labels (zeros). [torch.Tensor, torch.Tensor]
         """
         # create labels different views (positive pairs are augmented views of same image)
-        labels = [torch.arange(self.cfg.dataset.batch_size, device=features.device) for _ in range(self.cfg.dataset.n_views)]
+        labels = [torch.arange(self.dataset_cfg.batch_size, device=features.device) for _ in range(self.dataset_cfg.n_views)]
         labels = torch.cat(labels, dim=0)
         labels = (labels.unsqueeze(0) == labels.unsqueeze(1)).float()
 
@@ -301,7 +192,7 @@
         logits = torch.cat([positives, negatives], dim=1)
         labels = torch.zeros(logits.shape[0], dtype=torch.long, device=features.device)
 
-        logits = logits / self.cfg.model.temperature
+        logits = logits / self.model_cfg.temperature
         return logits, labels
 
     def configure_optimizers(self):
@@ -311,111 +202,11 @@
         :return:
         """
         optimizer = torch.optim.Adam(self.model.parameters(),
-                                     self.cfg.optimizer.lr,
-                                     weight_decay=self.cfg.optimizer.weight_decay)
+                                     self.optimizer_cfg.lr,
+                                     weight_decay=self.optimizer_cfg.weight_decay)
 
         scheduler = torch.optim.lr_scheduler.CosineAnnealingLR(optimizer,
-                                                               T_max=self.cfg.dataset.len_train_loader,
-                                                               eta_min=0,
-                                                               last_epoch=-1)
-        return [optimizer], [{"scheduler": scheduler}]
-
-
-class ClassificationModel(pl.LightningModule, ABC):
-
-    def __init__(self, cfg: DictConfig):
-        """
-        Main Torch lightning module.
-        :param cfg: Hydra format CFG configuration object. [omegaconf.dictconfig.DictConfig]
-        """
-        super().__init__()
-        # config files
-        self.cfg = cfg
-
-        # Downstream Classification Model
-        self.model = ResNetDownStream(model_cfg=self.cfg.model)
-
-    def forward(self, images: torch.Tensor, *args, **kwargs) -> torch.Tensor:
-        """
-        Model forward pass.
-        :param images: Batch of images (batch_dim, channels, weidth, height). [torch.Tensor]
-        :param args: None.
-        :param kwargs: None.
-        :return:
-        """
-        return self.model(images)
-
-    def training_step(self, batch: list) -> STEP_OUTPUT:
-        """
-        Compute and return the training loss and some additional metrics for e.g. the progress bar or logger.
-        See PL documentation.
-        :param batch: Batch from self.train_dataloader. [list]
-        :return: Dictionary with per-batch loss and metrics. [dict]
-        """
-        # get content images and create two views
-        content_images, labels = batch
-
-        features = self.model(content_images)
-        loss = torch.nn.CrossEntropyLoss()(features, labels)
-
-        # get top 1 and top 5 accuracies
-        top1, top5 = accuracy(features, labels, topk=(1, 5))
-        return {'logits': features.detach(),
-                'labels': labels.detach(),
-                'loss': loss,
-                'trn/top1': top1[0].detach(),
-                'trn/top5': top5[0].detach()}
-
-    def training_epoch_end(self, outputs: EPOCH_OUTPUT):
-        """
-        Called at the end of the training epoch with the outputs of all training steps as a list.
-        See PL documentation
-        :param outputs: Concatenated list of batch outputs. [list[dicts]]
-        :return:
-        """
-        top1_epoch_avg = torch.stack([o['trn/top1'] for o in outputs]).mean()
-        top5_epoch_avg = torch.stack([o['trn/top5'] for o in outputs]).mean()
-
-        # get mean across all batches
-        self.log("trn/top1", top1_epoch_avg, on_epoch=True, prog_bar=True, sync_dist=True)
-        self.log("trn/top5", top5_epoch_avg, on_epoch=True, prog_bar=True, sync_dist=True)
-
-    def validation_step(self, batch: list, batch_idx) -> STEP_OUTPUT:
-        content_images, labels = batch
-
-        features = self.model(content_images)
-
-        # get top 1 and top 5 accuracies
-        top1, top5 = accuracy(features, labels, topk=(1, 5))
-        return {'acc/top1': top1,
-                'acc/top5': top5}
-
-    def validation_epoch_end(self, outputs: EPOCH_OUTPUT):
-        """
-        Called at the end of the training epoch with the outputs of all training steps as a list.
-        See PL documentation
-        :param outputs: Concatenated list of batch outputs. [list[dicts]]
-        :return:
-        """
-        top1_epoch_avg = torch.stack([o['acc/top1'] for o in outputs]).mean()
-        top5_epoch_avg = torch.stack([o['acc/top5'] for o in outputs]).mean()
-
-        # get mean across all batches
-        self.log("acc/top1", top1_epoch_avg, on_epoch=True, prog_bar=True, sync_dist=True)
-        self.log("acc/top5", top5_epoch_avg, on_epoch=True, prog_bar=True, sync_dist=True)
-
-    def configure_optimizers(self):
-        """
-        Choose optimizers, schedulers and learning-rate schedulers to use. Automatically called by PL.
-        See PL documentation.
-        :return:
-        """
-        optimizer = torch.optim.Adam(self.model.parameters(),
-                                     self.cfg.optimizer.lr,
-                                     weight_decay=self.cfg.optimizer.weight_decay)
-
-        scheduler = torch.optim.lr_scheduler.CosineAnnealingLR(optimizer,
-                                                               T_max=self.cfg.dataset.len_train_loader,
+                                                               T_max=self.dataset_cfg.len_train_loader,
                                                                eta_min=0,
                                                                last_epoch=-1)
         return [optimizer], [{"scheduler": scheduler}]