model_name: StyleCLR_base                                                  # Model name for loggin (neptune).
root_path: /ROOT/                                                          # Project main root.
seed: Seed                                                                 # Random seed in random, torch, pandas and cuda.
gpu_ids:                                                                   # GPU ID's as list.
    - 1
    - 2
    - 3
    - 4
train:                                                                     # PL trainer params. See PL trainer documentation.
  strategy: ddp
  precision: 32
  max_epochs: 100
  log_every_n_steps: 4
  check_val_every_n_epoch: 0
  amp_backend: native
  enable_checkpointing: True
model:
  base_model: resnet50                                                     # Backbone model for SimCLR.
  smaller_base: True                                                       # Decrease the size of the first convolution layer (cifar10)
  out_dim: 128                                                             # SimCLR output dimension.
  temperature: 0.1                                                         # InfoNCE temperature parameters.
  style_alpha: 0.8                                                         # AdaIn alpha (higher -> stronger style).
  style_vgg_path: /ROOT/data/pretrained_models_adain/vgg_normalised.pth    # Style transfer VGG backbone network pretrained weights' path.
  style_decoder_path: /ROOT/data/pretrained_models_adain/decoder.pth       # Style transfer decoder network pretrained weights' path.
dataset:
  style:
    recalculate_vgg_embeddings: False                                      # Whether to calculate pretrained embeddings for style images.
    data_path: /ROOT/data/                                                 # Style data path (metadata and images).
    image_path: style_augmentation_images/                                 # Style images folder name.
    metadata_filename: train_info_1000.csv                                 # Style dataset metadata CSV filename.
    pickle_filename: style_precalculated_features.pkl                      # Precalculated style images embeddings generated with frozen backbone VGG.
    image_size: 96                                                         # Style image warp size (square).
    device: 6                                                              # Device to calculate preprocessed style embeddings.
  content:
<<<<<<< HEAD
    name: cifar10                                                       # Dataset to use (stl10/cifar10)
    path: /home/felix/StyleCLRPL/datasets/cifar10                          # Content images path.
    bg_path: /home/felix/StyleCLRPL/datasets/stl10/stl10_bg.pkl             # Path to the stl10 background masking pickle
  batch_size: 64                                                     # Main batch size.
=======
    name: stl10                                                            # Dataset to use (stl10/cifar10)
    path: /ROOT/datasets/stl10                                             # Content images path.
    bg_path: /ROOT/datasets/stl10/stl10_bg.pkl                             # Path to the stl10 background masking pickle
  batch_size: 64                                                           # Main batch size.
>>>>>>> 353a8b10
  num_workers: 4                                                           # Main dataloader number of workers.
  n_views: 2                                                               # Number of views to generate (currently supports 2)
  valid_split: 0.2                                                         # Ratio of dataset used as validation when no validation set present
  test_split: 0.2                                                          # Ratio of dataset used as test when no test set is present.
  len_train_loader: set_at_runtime                                         # Holder for train dataloader size (used in scheduler).
augment:
  adain: False                                                            # Whether to apply adain as data augmentation
<<<<<<< HEAD
  background_replacer: False                                               # Whether to remove the background as data augmentation
  size: 32                                                               # random crop and resize to this size
  crop: True                                                             # Whether to add random crop, resize and flip in data augmentation 
  color: True                                                           # Whether to add color distortion and color drop in data augmentation
  blur: False                                                          # Whether to add gaussain blur in data augmentation
=======
  background_remover: False                                               # Whether to remove the background as data augmentation
  size: 96                                                                # random crop and resize to this size
  crop: True                                                              # Whether to add random crop, resize and flip in data augmentation
  color: True                                                             # Whether to add color distortion and color drop in data augmentation
  blur: True                                                              # Whether to add gaussain blur in data augmentation
>>>>>>> 353a8b10
optimizer:
  name: "Adam"                                                          # (Adam/LARS)
  lr: 0.0003                                                               # Main Learning rate.
  weight_decay: 0.0001                                                        # Weight decay.
  use_cosine_annealing: True                                              # Cosine Annealing scheduler or none at all
probe:                                                                    # The linear probe that gives us the classification performance
  run_every_n_epoch: 1
  epochs: 1
  last_run_epochs : 100                                                   # Number of epochs to run for linear probe on the last validation
  lr: 0.01
  optimizer_name: "Nesterov"                                                # (Nestorov/Adam)
  crop_and_flip: true
logger:
  project_name: example/StyleCLR                                           # Logger name for neptune.
  tags:
      - base
      - example_dataset_name
      - example_only_adain_augmentations                                   # Tags for neptune logger as list.
  api_key: NEPTUNE_API_TOKEN                                               # Neptune API token.
callbacks:
  checkpoints:
    dirpath: ROOT/model_checkpoints/
    every_k_epochs: 5<|MERGE_RESOLUTION|>--- conflicted
+++ resolved
@@ -32,48 +32,34 @@
     image_size: 96                                                         # Style image warp size (square).
     device: 6                                                              # Device to calculate preprocessed style embeddings.
   content:
-<<<<<<< HEAD
-    name: cifar10                                                       # Dataset to use (stl10/cifar10)
-    path: /home/felix/StyleCLRPL/datasets/cifar10                          # Content images path.
-    bg_path: /home/felix/StyleCLRPL/datasets/stl10/stl10_bg.pkl             # Path to the stl10 background masking pickle
-  batch_size: 64                                                     # Main batch size.
-=======
     name: stl10                                                            # Dataset to use (stl10/cifar10)
     path: /ROOT/datasets/stl10                                             # Content images path.
     bg_path: /ROOT/datasets/stl10/stl10_bg.pkl                             # Path to the stl10 background masking pickle
   batch_size: 64                                                           # Main batch size.
->>>>>>> 353a8b10
   num_workers: 4                                                           # Main dataloader number of workers.
   n_views: 2                                                               # Number of views to generate (currently supports 2)
   valid_split: 0.2                                                         # Ratio of dataset used as validation when no validation set present
   test_split: 0.2                                                          # Ratio of dataset used as test when no test set is present.
   len_train_loader: set_at_runtime                                         # Holder for train dataloader size (used in scheduler).
 augment:
-  adain: False                                                            # Whether to apply adain as data augmentation
-<<<<<<< HEAD
+  adain: False                                                             # Whether to apply adain as data augmentation
   background_replacer: False                                               # Whether to remove the background as data augmentation
-  size: 32                                                               # random crop and resize to this size
-  crop: True                                                             # Whether to add random crop, resize and flip in data augmentation 
-  color: True                                                           # Whether to add color distortion and color drop in data augmentation
-  blur: False                                                          # Whether to add gaussain blur in data augmentation
-=======
-  background_remover: False                                               # Whether to remove the background as data augmentation
-  size: 96                                                                # random crop and resize to this size
-  crop: True                                                              # Whether to add random crop, resize and flip in data augmentation
-  color: True                                                             # Whether to add color distortion and color drop in data augmentation
-  blur: True                                                              # Whether to add gaussain blur in data augmentation
->>>>>>> 353a8b10
+  size: 32                                                                 # random crop and resize to this size
+  crop: True                                                               # Whether to add random crop, resize and flip in data augmentation 
+  color: True                                                              # Whether to add color distortion and color drop in data augmentation
+  blur: False                                                              # Whether to add gaussain blur in data augmentation
 optimizer:
-  name: "Adam"                                                          # (Adam/LARS)
+  name: "Adam"                                                             # (Adam/LARS)
   lr: 0.0003                                                               # Main Learning rate.
-  weight_decay: 0.0001                                                        # Weight decay.
-  use_cosine_annealing: True                                              # Cosine Annealing scheduler or none at all
-probe:                                                                    # The linear probe that gives us the classification performance
+  weight_decay: 0.0001                                                     # Weight decay.
+  use_cosine_annealing: True                                               # Cosine Annealing scheduler or none at all
+probe:                                                                     # The linear probe that gives us the classification performance
+  gpu_id: 8                                                 
   run_every_n_epoch: 1
   epochs: 1
-  last_run_epochs : 100                                                   # Number of epochs to run for linear probe on the last validation
+  last_run_epochs : 100                                                    # Number of epochs to run for linear probe on the last validation
   lr: 0.01
-  optimizer_name: "Nesterov"                                                # (Nestorov/Adam)
+  optimizer_name: "Nesterov"                                               # (Nestorov/Adam)
   crop_and_flip: true
 logger:
   project_name: example/StyleCLR                                           # Logger name for neptune.
